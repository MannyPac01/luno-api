{
  "name": "luno-api",
  "version": "1.1.0",
  "description": "Luno API wrapper",
  "license": "MIT",
  "repository": {
    "url": "https://github.com/tiaanduplessis/luno-api",
    "type": "git"
  },
  "homepage": "https://github.com/tiaanduplessis/luno-api",
  "bugs": "https://github.com/tiaanduplessis/luno-api",
  "main": "index.js",
  "files": [
    "index.js"
  ],
  "scripts": {
    "test": "jest",
    "test:cov": "npm run test -- --coverage",
    "format": "prettier-standard index.js",
    "format:fix": "npm run format -- --fix",
    "start": "npm run test",
    "precommit": "npm run format",
    "pretest": "npm run format:fix",
    "docs": "npm run docs:readme && npm run docs:html",
    "docs:readme": "documentation readme index.js --section=API",
    "docs:html": "documentation build index.js -f html -o docs"
  },
  "author": "tiaanduplessis <tiaanduplessis@hotmail.com>",
  "devDependencies": {
    "documentation": "^5.1.0",
    "husky": "^0.14.3",
<<<<<<< HEAD
    "jest": "^22.0.0",
    "prettier-standard": "^7.0.1"
=======
    "jest": "^21.2.1",
    "prettier-standard": "^8.0.0"
>>>>>>> 73a74056
  },
  "dependencies": {
    "fast-safe-stringify": "^1.2.0",
    "node-fetch": "^1.7.1",
    "qs": "^6.5.0"
  }
}<|MERGE_RESOLUTION|>--- conflicted
+++ resolved
@@ -29,13 +29,8 @@
   "devDependencies": {
     "documentation": "^5.1.0",
     "husky": "^0.14.3",
-<<<<<<< HEAD
     "jest": "^22.0.0",
-    "prettier-standard": "^7.0.1"
-=======
-    "jest": "^21.2.1",
     "prettier-standard": "^8.0.0"
->>>>>>> 73a74056
   },
   "dependencies": {
     "fast-safe-stringify": "^1.2.0",
